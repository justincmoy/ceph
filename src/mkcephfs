--- conflicted
+++ resolved
@@ -135,15 +135,9 @@
     fi
 
     if [[ $type = "osd" ]]; then
-<<<<<<< HEAD
-	get_conf osd_data "" "osd data" $sections
-	get_conf btrfs_path "$osd_data" "btrfs path" $sections  # mount point defaults so osd data
-	get_conf btrfs_devs "" "btrfs devs" $sections
-=======
 	get_conf osd_data "" "osd data"
 	get_conf btrfs_path "$osd_data" "btrfs path"  # mount point defaults so osd data
 	get_conf btrfs_devs "" "btrfs devs"
->>>>>>> 1e8073b7
 	first_dev=`echo $btrfs_devs | cut '-d ' -f 1`
 	
 	if [ $mkbtrfs -eq 1 ]; then
@@ -151,11 +145,7 @@
 	fi
 
 	[[ $ssh != "" ]] && scp $monmap $host:$monmap
-<<<<<<< HEAD
-	do_cmd "$BINDIR/cosd -c $conf_file --monmap_file $monmap --mkfs_for_osd $num $osd_data"
-=======
 	do_cmd "$BINDIR/cosd -c $conf --monmap $monmap -i $num --mkfs --osd-data $osd_data"
->>>>>>> 1e8073b7
     fi
 
     if [[ $type = "mds" ]]; then
